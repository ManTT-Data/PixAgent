import logging
import json
import traceback
from datetime import datetime, timedelta, timezone
import time
from functools import lru_cache

from fastapi import APIRouter, HTTPException, Depends, Query, Path, Body
from sqlalchemy.orm import Session
from sqlalchemy.exc import SQLAlchemyError
from typing import List, Optional, Dict, Any
import logging
import traceback
from datetime import datetime
<<<<<<< HEAD
from sqlalchemy import text, inspect
import os
from dotenv import load_dotenv

from app.database.postgresql import get_db
from app.database.models import FAQItem, EmergencyItem, EventItem
from pydantic import BaseModel, Field, ConfigDict
from app.utils.cache import get_cache

# Load env variables
load_dotenv()

# Get cache settings
CACHE_TTL_SECONDS = int(os.getenv("CACHE_TTL_SECONDS", "300"))  # 5 minutes by default
=======
from sqlalchemy import text, inspect, func
from sqlalchemy.exc import SQLAlchemyError
from sqlalchemy import desc, func
from cachetools import TTLCache

from app.database.postgresql import get_db
from app.database.models import FAQItem, EmergencyItem, EventItem, AboutPixity, SolanaSummit, DaNangBucketList
from pydantic import BaseModel, Field
>>>>>>> 75fc1ce6

# Configure logging
logger = logging.getLogger(__name__)

# Create router
router = APIRouter(
    prefix="/postgres",
    tags=["PostgreSQL"],
)

# Initialize caches for frequently used data
# Cache for 5 minutes (300 seconds)
faqs_cache = TTLCache(maxsize=1, ttl=300)
emergencies_cache = TTLCache(maxsize=1, ttl=300)
events_cache = TTLCache(maxsize=10, ttl=300)  # Cache for different page sizes
about_pixity_cache = TTLCache(maxsize=1, ttl=300)
solana_summit_cache = TTLCache(maxsize=1, ttl=300)
danang_bucket_list_cache = TTLCache(maxsize=1, ttl=300)

# --- Pydantic models for request/response ---

# Information models
class InfoContentBase(BaseModel):
    content: str

class InfoContentCreate(InfoContentBase):
    pass

class InfoContentUpdate(InfoContentBase):
    pass

class InfoContentResponse(InfoContentBase):
    id: int
    created_at: datetime
    updated_at: datetime
    
    class Config:
        orm_mode = True

# FAQ models
class FAQBase(BaseModel):
    question: str
    answer: str
    is_active: bool = True

class FAQCreate(FAQBase):
    pass

class FAQUpdate(BaseModel):
    question: Optional[str] = None
    answer: Optional[str] = None
    is_active: Optional[bool] = None

class FAQResponse(FAQBase):
    id: int
    created_at: datetime
    updated_at: datetime
    
    # Use class Config for Pydantic v1
    class Config:
        orm_mode = True

# Emergency contact models
class EmergencyBase(BaseModel):
    name: str
    phone_number: str
    description: Optional[str] = None
    address: Optional[str] = None
    location: Optional[str] = None
    priority: int = 0
    is_active: bool = True

class EmergencyCreate(EmergencyBase):
    pass

class EmergencyUpdate(BaseModel):
    name: Optional[str] = None
    phone_number: Optional[str] = None
    description: Optional[str] = None
    address: Optional[str] = None
    location: Optional[str] = None
    priority: Optional[int] = None
    is_active: Optional[bool] = None

class EmergencyResponse(EmergencyBase):
    id: int
    created_at: datetime
    updated_at: datetime
    
    # Use class Config for Pydantic v1
    class Config:
        orm_mode = True

# Event models
class EventBase(BaseModel):
    name: str
    description: str
    address: str
    location: Optional[str] = None
    date_start: datetime
    date_end: Optional[datetime] = None
    price: Optional[List[dict]] = None
    url: Optional[str] = None
    is_active: bool = True
    featured: bool = False

class EventCreate(EventBase):
    pass

class EventUpdate(BaseModel):
    name: Optional[str] = None
    description: Optional[str] = None
    address: Optional[str] = None
    location: Optional[str] = None
    date_start: Optional[datetime] = None
    date_end: Optional[datetime] = None
    price: Optional[List[dict]] = None
    url: Optional[str] = None
    is_active: Optional[bool] = None
    featured: Optional[bool] = None

class EventResponse(EventBase):
    id: int
    created_at: datetime
    updated_at: datetime
    
    # Use class Config for Pydantic v1
    class Config:
        orm_mode = True

# --- Batch operations for better performance ---

class BatchEventCreate(BaseModel):
    events: List[EventCreate]

class BatchUpdateResult(BaseModel):
    success_count: int
    failed_ids: List[int] = []
    message: str

# --- FAQ endpoints ---

@router.get("/faq", response_model=List[FAQResponse])
async def get_faqs(
    skip: int = 0, 
    limit: int = 100,
    active_only: bool = False,
    use_cache: bool = True,
    db: Session = Depends(get_db)
):
    """
    Get all FAQ items.
    
    - **skip**: Number of items to skip
    - **limit**: Maximum number of items to return
    - **active_only**: If true, only return active items
    - **use_cache**: If true, use cached results when available
    """
    try:
<<<<<<< HEAD
        # Tạo cache key từ các tham số
        cache_key = f"faqs:{skip}:{limit}:{active_only}"
        cache = get_cache()
        
        # Thử lấy từ cache
        cached_result = cache.get(cache_key)
        if cached_result is not None:
            logger.debug(f"Cache hit for FAQs: {cache_key}")
            return cached_result
        
        # Log detailed connection info
        logger.info(f"Cache miss, fetching FAQs from database with skip={skip}, limit={limit}, active_only={active_only}")
        
        # Check if the FAQItem table exists
        inspector = inspect(db.bind)
        if not inspector.has_table("faq_item"):
            logger.error("The faq_item table does not exist in the database")
            raise HTTPException(status_code=500, detail="Table 'faq_item' does not exist")
=======
        # Generate cache key based on query parameters
        cache_key = f"faqs_{skip}_{limit}_{active_only}"
>>>>>>> 75fc1ce6
        
        # Try to get from cache if caching is enabled
        if use_cache:
            cached_result = faqs_cache.get(cache_key)
            if cached_result:
                logger.info(f"Cache hit for {cache_key}")
                return cached_result
        
        # Build query directly without excessive logging or inspection
        query = db.query(FAQItem)
        
        # Add filter if needed
        if active_only:
            query = query.filter(FAQItem.is_active == True)
        
        # Get total count for pagination
        count_query = query.with_entities(func.count(FAQItem.id))
        total_count = count_query.scalar()
        
        # Execute query with pagination
        faqs = query.offset(skip).limit(limit).all()
        
        # Convert to Pydantic models
        result = [FAQResponse.from_orm(faq) for faq in faqs]
        
<<<<<<< HEAD
        # Convert SQLAlchemy models to Pydantic models - updated for Pydantic v2
        result = [FAQResponse.model_validate(faq, from_attributes=True) for faq in faqs]
        
        # Lưu kết quả vào cache
        cache.set(cache_key, result, ttl=CACHE_TTL_SECONDS)
        logger.debug(f"Cached FAQs result with key: {cache_key}")
        
=======
        # Store in cache if caching is enabled
        if use_cache:
            faqs_cache.set(cache_key, result)
            
>>>>>>> 75fc1ce6
        return result
    except SQLAlchemyError as e:
        logger.error(f"Database error in get_faqs: {e}")
        logger.error(traceback.format_exc())
        raise HTTPException(status_code=500, detail=f"Database error: {str(e)}")
    except Exception as e:
        logger.error(f"Unexpected error in get_faqs: {e}")
        logger.error(traceback.format_exc())
        raise HTTPException(status_code=500, detail=f"Unexpected error: {str(e)}")

@router.post("/faq", response_model=FAQResponse)
async def create_faq(
    faq: FAQCreate,
    db: Session = Depends(get_db)
):
    """
    Create a new FAQ item.
    
    - **question**: Question text
    - **answer**: Answer text
    - **is_active**: Whether the FAQ is active (default: True)
    """
    try:
        # Create new FAQ item
        db_faq = FAQItem(**faq.dict())
        db.add(db_faq)
        db.commit()
        db.refresh(db_faq)
        
<<<<<<< HEAD
        # Xóa các cache key liên quan đến FAQ để đảm bảo dữ liệu luôn mới
        cache = get_cache()
        # Xóa tất cả các cache key bắt đầu bằng "faqs:"
        for key in list(cache.cache.keys()):
            if key.startswith("faqs:"):
                cache.delete(key)
        
        logger.debug("Cleared FAQ cache after creating new item")
        
        return FAQResponse.model_validate(db_faq, from_attributes=True)
=======
        # Invalidate FAQ cache after creating a new item
        faqs_cache.clear()
        
        # Convert to Pydantic model
        return FAQResponse.from_orm(db_faq)
>>>>>>> 75fc1ce6
    except SQLAlchemyError as e:
        db.rollback()
        logger.error(f"Database error in create_faq: {e}")
        logger.error(traceback.format_exc())
        raise HTTPException(status_code=500, detail=f"Database error: {str(e)}")

@router.get("/faq/{faq_id}", response_model=FAQResponse)
async def get_faq(
    faq_id: int = Path(..., gt=0),
    use_cache: bool = True,
    db: Session = Depends(get_db)
):
    """
    Get a single FAQ item by ID.
    
<<<<<<< HEAD
    - **faq_id**: ID of the FAQ item to retrieve
    """
    try:
        # Tạo cache key
        cache_key = f"faq:{faq_id}"
        cache = get_cache()
        
        # Thử lấy từ cache
        cached_result = cache.get(cache_key)
        if cached_result is not None:
            logger.debug(f"Cache hit for FAQ item: {faq_id}")
            return cached_result
        
        # Không có trong cache, truy vấn từ database
        logger.debug(f"Cache miss for FAQ item: {faq_id}")
        
        faq = db.query(FAQItem).filter(FAQItem.id == faq_id).first()
        if faq is None:
            raise HTTPException(status_code=404, detail=f"FAQ with ID {faq_id} not found")
        
        result = FAQResponse.model_validate(faq, from_attributes=True)
        
        # Lưu kết quả vào cache
        cache.set(cache_key, result, ttl=CACHE_TTL_SECONDS)
        logger.debug(f"Cached FAQ item with ID: {faq_id}")
        
        return result
    except SQLAlchemyError as e:
        logger.error(f"Database error: {e}")
=======
    - **faq_id**: ID of the FAQ item
    - **use_cache**: If true, use cached results when available
    """
    try:
        # Generate cache key
        cache_key = f"faq_{faq_id}"
        
        # Try to get from cache if caching is enabled
        if use_cache:
            cached_result = faqs_cache.get(cache_key)
            if cached_result:
                logger.info(f"Cache hit for {cache_key}")
                return cached_result
        
        # Use direct SQL query for better performance on single item lookup
        stmt = text("SELECT * FROM faq_item WHERE id = :id")
        result = db.execute(stmt, {"id": faq_id}).fetchone()
        
        if not result:
            raise HTTPException(status_code=404, detail="FAQ item not found")
        
        # Create a FAQItem model instance manually
        faq = FAQItem()
        for key, value in result._mapping.items():
            if hasattr(faq, key):
                setattr(faq, key, value)
                
        # Convert to Pydantic model
        response = FAQResponse.from_orm(faq)
        
        # Store in cache if caching is enabled
        if use_cache:
            faqs_cache.set(cache_key, response)
            
        return response
    except SQLAlchemyError as e:
        logger.error(f"Database error in get_faq: {e}")
        logger.error(traceback.format_exc())
>>>>>>> 75fc1ce6
        raise HTTPException(status_code=500, detail=f"Database error: {str(e)}")

@router.put("/faq/{faq_id}", response_model=FAQResponse)
async def update_faq(
    faq_id: int = Path(..., gt=0),
    faq_update: FAQUpdate = Body(...),
    db: Session = Depends(get_db)
):
    """
    Update an existing FAQ item.
    
    - **faq_id**: ID of the FAQ item to update
    - **question**: Updated question text (optional)
    - **answer**: Updated answer text (optional)
    - **is_active**: Updated active status (optional)
    """
    try:
<<<<<<< HEAD
        # Cập nhật trong database
=======
        # Check if FAQ exists
>>>>>>> 75fc1ce6
        faq = db.query(FAQItem).filter(FAQItem.id == faq_id).first()
        if faq is None:
            raise HTTPException(status_code=404, detail=f"FAQ with ID {faq_id} not found")
        
<<<<<<< HEAD
        # Cập nhật các trường từ faq_update nếu không phải là None
        update_data = faq_update.model_dump(exclude_unset=True)
        for key, value in update_data.items():
            setattr(faq, key, value)
        
        db.add(faq)
        db.commit()
        db.refresh(faq)
        
        # Xóa các cache key liên quan
        cache = get_cache()
        # Xóa cache cho item riêng lẻ
        cache.delete(f"faq:{faq_id}")
        # Xóa tất cả các cache key bắt đầu bằng "faqs:" (danh sách FAQ)
        for key in list(cache.cache.keys()):
            if key.startswith("faqs:"):
                cache.delete(key)
        
        logger.debug(f"Cleared FAQ cache after updating item with ID: {faq_id}")
        
        return FAQResponse.model_validate(faq, from_attributes=True)
    except SQLAlchemyError as e:
        db.rollback()
        logger.error(f"Database error: {e}")
=======
        # Update fields with optimized dict handling
        update_data = faq_update.dict(exclude_unset=True)
        for key, value in update_data.items():
            setattr(faq, key, value)
            
        # Commit changes
        db.commit()
        db.refresh(faq)
        
        # Invalidate specific cache entries
        faqs_cache.delete(f"faq_{faq_id}")
        faqs_cache.clear()  # Clear all list caches
        
        # Convert to Pydantic model
        return FAQResponse.from_orm(faq)
    except SQLAlchemyError as e:
        db.rollback()
        logger.error(f"Database error in update_faq: {e}")
        logger.error(traceback.format_exc())
>>>>>>> 75fc1ce6
        raise HTTPException(status_code=500, detail=f"Database error: {str(e)}")

@router.delete("/faq/{faq_id}", response_model=dict)
async def delete_faq(
    faq_id: int = Path(..., gt=0),
    db: Session = Depends(get_db)
):
    """
    Delete an FAQ item.
    
    - **faq_id**: ID of the FAQ item to delete
    """
    try:
<<<<<<< HEAD
        faq = db.query(FAQItem).filter(FAQItem.id == faq_id).first()
        if faq is None:
            raise HTTPException(status_code=404, detail=f"FAQ with ID {faq_id} not found")
=======
        # Use optimized query with proper error handling
        result = db.execute(
            text("DELETE FROM faq_item WHERE id = :id RETURNING id"),
            {"id": faq_id}
        ).fetchone()
        
        if not result:
            raise HTTPException(status_code=404, detail="FAQ item not found")
>>>>>>> 75fc1ce6
        
        db.commit()
        
<<<<<<< HEAD
        # Xóa các cache key liên quan
        cache = get_cache()
        # Xóa cache cho item riêng lẻ
        cache.delete(f"faq:{faq_id}")
        # Xóa tất cả các cache key bắt đầu bằng "faqs:" (danh sách FAQ)
        for key in list(cache.cache.keys()):
            if key.startswith("faqs:"):
                cache.delete(key)
        
        logger.debug(f"Cleared FAQ cache after deleting item with ID: {faq_id}")
        
        return {"message": f"FAQ with ID {faq_id} deleted"}
    except SQLAlchemyError as e:
        db.rollback()
        logger.error(f"Database error: {e}")
=======
        # Invalidate cache entries
        faqs_cache.delete(f"faq_{faq_id}")
        faqs_cache.clear()  # Clear all list caches
        
        return {"status": "success", "message": f"FAQ item {faq_id} deleted"}
    except SQLAlchemyError as e:
        db.rollback()
        logger.error(f"Database error in delete_faq: {e}")
        logger.error(traceback.format_exc())
>>>>>>> 75fc1ce6
        raise HTTPException(status_code=500, detail=f"Database error: {str(e)}")

# --- Emergency contact endpoints ---

@router.get("/emergency", response_model=List[EmergencyResponse])
async def get_emergency_contacts(
    skip: int = 0, 
    limit: int = 100,
    active_only: bool = False,
    use_cache: bool = True,
    db: Session = Depends(get_db)
):
    """
    Get all emergency contacts.
    
    - **skip**: Number of items to skip
    - **limit**: Maximum number of items to return
    - **active_only**: If true, only return active items
    - **use_cache**: If true, use cached results when available
    """
    try:
<<<<<<< HEAD
        # Tạo cache key từ các tham số
        cache_key = f"emergency:{skip}:{limit}:{active_only}"
        cache = get_cache()
        
        # Thử lấy từ cache
        cached_result = cache.get(cache_key)
        if cached_result is not None:
            logger.debug(f"Cache hit for emergency contacts: {cache_key}")
            return cached_result
        
        # Không có trong cache, truy vấn từ database
        logger.debug(f"Cache miss for emergency contacts: {cache_key}")
        
=======
        # Generate cache key based on query parameters
        cache_key = f"emergency_{skip}_{limit}_{active_only}"
        
        # Try to get from cache if caching is enabled
        if use_cache:
            cached_result = emergencies_cache.get(cache_key)
            if cached_result:
                logger.info(f"Cache hit for {cache_key}")
                return cached_result
                
        # Build query directly without excessive inspection and logging
>>>>>>> 75fc1ce6
        query = db.query(EmergencyItem)
        
        # Add filters if needed
        if active_only:
            query = query.filter(EmergencyItem.is_active == True)
        
<<<<<<< HEAD
        query = query.order_by(EmergencyItem.priority.desc())
        emergency_contacts = query.offset(skip).limit(limit).all()
        
        result = [EmergencyResponse.model_validate(contact, from_attributes=True) for contact in emergency_contacts]
        
        # Lưu kết quả vào cache
        cache.set(cache_key, result, ttl=CACHE_TTL_SECONDS)
        logger.debug(f"Cached emergency contacts with key: {cache_key}")
        
        return result
    except SQLAlchemyError as e:
        logger.error(f"Database error: {e}")
=======
        # Get total count for pagination info
        count_query = query.with_entities(func.count(EmergencyItem.id))
        total_count = count_query.scalar()
        
        # Order by priority for proper sorting
        emergency_contacts = query.order_by(EmergencyItem.priority.desc()).offset(skip).limit(limit).all()
        
        # Convert to Pydantic models efficiently
        result = [EmergencyResponse.from_orm(contact) for contact in emergency_contacts]
        
        # Store in cache if caching is enabled
        if use_cache:
            emergencies_cache.set(cache_key, result)
            
        return result
    except SQLAlchemyError as e:
        logger.error(f"Database error in get_emergency_contacts: {e}")
        logger.error(traceback.format_exc())
        raise HTTPException(status_code=500, detail=f"Database error: {str(e)}")
    except Exception as e:
        logger.error(f"Unexpected error in get_emergency_contacts: {e}")
        logger.error(traceback.format_exc())
        raise HTTPException(status_code=500, detail=f"Unexpected error: {str(e)}")

@router.post("/emergency", response_model=EmergencyResponse)
async def create_emergency_contact(
    emergency: EmergencyCreate,
    db: Session = Depends(get_db)
):
    """
    Create a new emergency contact.
    
    - **name**: Contact name
    - **phone_number**: Phone number
    - **description**: Description (optional)
    - **address**: Address (optional)
    - **location**: Location coordinates (optional)
    - **priority**: Priority order (default: 0)
    - **is_active**: Whether the contact is active (default: True)
    """
    try:
        db_emergency = EmergencyItem(**emergency.dict())
        db.add(db_emergency)
        db.commit()
        db.refresh(db_emergency)
        
        # Invalidate emergency cache after creating a new item
        emergencies_cache.clear()
        
        # Convert SQLAlchemy model to Pydantic model before returning
        result = EmergencyResponse.from_orm(db_emergency)
        return result
    except SQLAlchemyError as e:
        db.rollback()
        logger.error(f"Database error in create_emergency_contact: {e}")
        logger.error(traceback.format_exc())
>>>>>>> 75fc1ce6
        raise HTTPException(status_code=500, detail=f"Database error: {str(e)}")

@router.get("/emergency/{emergency_id}", response_model=EmergencyResponse)
async def get_emergency_contact(
    emergency_id: int = Path(..., gt=0),
    use_cache: bool = True,
    db: Session = Depends(get_db)
):
    """
<<<<<<< HEAD
    Get a single emergency contact by ID.
=======
    Get a specific emergency contact by ID.
    
    - **emergency_id**: ID of the emergency contact
    - **use_cache**: If true, use cached results when available
    """
    try:
        # Generate cache key
        cache_key = f"emergency_{emergency_id}"
        
        # Try to get from cache if caching is enabled
        if use_cache:
            cached_result = emergencies_cache.get(cache_key)
            if cached_result:
                logger.info(f"Cache hit for {cache_key}")
                return cached_result
                
        # Use direct SQL query for better performance on single item lookup
        stmt = text("SELECT * FROM emergency_item WHERE id = :id")
        result = db.execute(stmt, {"id": emergency_id}).fetchone()
        
        if not result:
            raise HTTPException(status_code=404, detail="Emergency contact not found")
        
        # Create an EmergencyItem model instance manually
        emergency = EmergencyItem()
        for key, value in result._mapping.items():
            if hasattr(emergency, key):
                setattr(emergency, key, value)
                
        # Convert to Pydantic model
        response = EmergencyResponse.from_orm(emergency)
        
        # Store in cache if caching is enabled
        if use_cache:
            emergencies_cache.set(cache_key, response)
            
        return response
    except SQLAlchemyError as e:
        logger.error(f"Database error in get_emergency_contact: {e}")
        logger.error(traceback.format_exc())
        raise HTTPException(status_code=500, detail=f"Database error: {str(e)}")

@router.put("/emergency/{emergency_id}", response_model=EmergencyResponse)
async def update_emergency_contact(
    emergency_id: int = Path(..., gt=0),
    emergency_update: EmergencyUpdate = Body(...),
    db: Session = Depends(get_db)
):
    """
    Update a specific emergency contact.
>>>>>>> 75fc1ce6
    
    - **emergency_id**: ID of the emergency contact to retrieve
    """
    try:
        # Tạo cache key
        cache_key = f"emergency:{emergency_id}"
        cache = get_cache()
        
<<<<<<< HEAD
        # Thử lấy từ cache
        cached_result = cache.get(cache_key)
        if cached_result is not None:
            logger.debug(f"Cache hit for emergency contact: {emergency_id}")
            return cached_result
        
        # Không có trong cache, truy vấn từ database
        logger.debug(f"Cache miss for emergency contact: {emergency_id}")
        
        contact = db.query(EmergencyItem).filter(EmergencyItem.id == emergency_id).first()
        if contact is None:
            raise HTTPException(status_code=404, detail=f"Emergency contact with ID {emergency_id} not found")
        
        result = EmergencyResponse.model_validate(contact, from_attributes=True)
        
        # Lưu kết quả vào cache
        cache.set(cache_key, result, ttl=CACHE_TTL_SECONDS)
        logger.debug(f"Cached emergency contact with ID: {emergency_id}")
        
        return result
    except SQLAlchemyError as e:
        logger.error(f"Database error: {e}")
=======
        # Update fields if provided
        update_data = emergency_update.dict(exclude_unset=True)
        for key, value in update_data.items():
            setattr(emergency, key, value)
            
        db.commit()
        db.refresh(emergency)
        
        # Invalidate specific cache entries
        emergencies_cache.delete(f"emergency_{emergency_id}")
        emergencies_cache.clear()  # Clear all list caches
        
        # Convert to Pydantic model
        return EmergencyResponse.from_orm(emergency)
    except SQLAlchemyError as e:
        db.rollback()
        logger.error(f"Database error in update_emergency_contact: {e}")
        logger.error(traceback.format_exc())
        raise HTTPException(status_code=500, detail=f"Database error: {str(e)}")

@router.delete("/emergency/{emergency_id}", response_model=dict)
async def delete_emergency_contact(
    emergency_id: int = Path(..., gt=0),
    db: Session = Depends(get_db)
):
    """
    Delete a specific emergency contact.
    
    - **emergency_id**: ID of the emergency contact to delete
    """
    try:
        # Use optimized direct SQL with RETURNING for better performance
        result = db.execute(
            text("DELETE FROM emergency_item WHERE id = :id RETURNING id"),
            {"id": emergency_id}
        ).fetchone()
        
        if not result:
            raise HTTPException(status_code=404, detail="Emergency contact not found")
        
        db.commit()
        
        # Invalidate cache entries
        emergencies_cache.delete(f"emergency_{emergency_id}")
        emergencies_cache.clear()  # Clear all list caches
        
        return {"status": "success", "message": f"Emergency contact {emergency_id} deleted"}
    except SQLAlchemyError as e:
        db.rollback()
        logger.error(f"Database error in delete_emergency_contact: {e}")
        logger.error(traceback.format_exc())
>>>>>>> 75fc1ce6
        raise HTTPException(status_code=500, detail=f"Database error: {str(e)}")

# --- Event endpoints ---

@router.get("/events", response_model=List[EventResponse])
async def get_events(
    skip: int = 0, 
    limit: int = 100,
    active_only: bool = False,
    featured_only: bool = False,
    use_cache: bool = True,
    db: Session = Depends(get_db)
):
    """
    Get all events.
    
    - **skip**: Number of items to skip
    - **limit**: Maximum number of items to return
    - **active_only**: If true, only return active items
    - **featured_only**: If true, only return featured items
    - **use_cache**: If true, use cached results when available
    """
    try:
<<<<<<< HEAD
        # Tạo cache key từ các tham số
        cache_key = f"events:{skip}:{limit}:{active_only}:{featured_only}"
        cache = get_cache()
        
        # Thử lấy từ cache
        cached_result = cache.get(cache_key)
        if cached_result is not None:
            logger.debug(f"Cache hit for events: {cache_key}")
            return cached_result
        
        # Không có trong cache, truy vấn từ database
        logger.debug(f"Cache miss for events: {cache_key}")
        
        query = db.query(EventItem)
        
        # Apply filters
=======
        # Generate cache key based on query parameters
        cache_key = f"events_{skip}_{limit}_{active_only}_{featured_only}"
        
        # Try to get from cache if caching is enabled
        if use_cache:
            cached_result = events_cache.get(cache_key)
            if cached_result:
                return cached_result
        
        # Build query directly without excessive inspection and logging
        query = db.query(EventItem)
        
        # Add filters if needed
>>>>>>> 75fc1ce6
        if active_only:
            query = query.filter(EventItem.is_active == True)
        if featured_only:
            query = query.filter(EventItem.featured == True)
        
<<<<<<< HEAD
        # Order by date (upcoming events first)
        query = query.order_by(EventItem.date_start.asc())
        
        # Get results
        events = query.offset(skip).limit(limit).all()
        
        result = [EventResponse.model_validate(event, from_attributes=True) for event in events]
        
        # Lưu kết quả vào cache
        cache.set(cache_key, result, ttl=CACHE_TTL_SECONDS)
        logger.debug(f"Cached events with key: {cache_key}")
        
        return result
    except SQLAlchemyError as e:
        logger.error(f"Database error: {e}")
=======
        # To improve performance, first fetch just IDs with COUNT
        count_query = query.with_entities(func.count(EventItem.id))
        total_count = count_query.scalar()
        
        # Now get the actual data with pagination
        events = query.order_by(EventItem.date_start.desc()).offset(skip).limit(limit).all()
        
        # Convert to Pydantic models efficiently
        result = [EventResponse.from_orm(event) for event in events]
        
        # Store in cache if caching is enabled (30 seconds TTL for events list)
        if use_cache:
            events_cache.set(cache_key, result, ttl=30)
            
        return result
    except SQLAlchemyError as e:
        logger.error(f"Database error in get_events: {e}")
        logger.error(traceback.format_exc())
        raise HTTPException(status_code=500, detail=f"Database error: {str(e)}")
    except Exception as e:
        logger.error(f"Unexpected error in get_events: {e}")
        logger.error(traceback.format_exc())
        raise HTTPException(status_code=500, detail=f"Unexpected error: {str(e)}")

@router.post("/events", response_model=EventResponse)
async def create_event(
    event: EventCreate,
    db: Session = Depends(get_db)
):
    """
    Create a new event.
    
    - **name**: Event name
    - **description**: Event description
    - **address**: Event address
    - **location**: Location coordinates (optional)
    - **date_start**: Start date and time
    - **date_end**: End date and time (optional)
    - **price**: Price information (optional JSON object)
    - **is_active**: Whether the event is active (default: True)
    - **featured**: Whether the event is featured (default: False)
    """
    try:
        db_event = EventItem(**event.dict())
        db.add(db_event)
        db.commit()
        db.refresh(db_event)
        
        # Invalidate relevant caches on create
        events_cache.clear()
        
        # Convert SQLAlchemy model to Pydantic model before returning
        result = EventResponse.from_orm(db_event)
        return result
    except SQLAlchemyError as e:
        logger.error(f"Database error in create_event: {e}")
        logger.error(traceback.format_exc())
>>>>>>> 75fc1ce6
        raise HTTPException(status_code=500, detail=f"Database error: {str(e)}")

@router.get("/events/{event_id}", response_model=EventResponse)
async def get_event(
    event_id: int = Path(..., gt=0),
    use_cache: bool = True,
    db: Session = Depends(get_db)
):
    """
    Get a single event by ID.
    
<<<<<<< HEAD
    - **event_id**: ID of the event to retrieve
    """
    try:
        # Tạo cache key
        cache_key = f"event:{event_id}"
        cache = get_cache()
        
        # Thử lấy từ cache
        cached_result = cache.get(cache_key)
        if cached_result is not None:
            logger.debug(f"Cache hit for event: {event_id}")
            return cached_result
        
        # Không có trong cache, truy vấn từ database
        logger.debug(f"Cache miss for event: {event_id}")
        
        event = db.query(EventItem).filter(EventItem.id == event_id).first()
        if event is None:
            raise HTTPException(status_code=404, detail=f"Event with ID {event_id} not found")
        
        result = EventResponse.model_validate(event, from_attributes=True)
        
        # Lưu kết quả vào cache
        cache.set(cache_key, result, ttl=CACHE_TTL_SECONDS)
        logger.debug(f"Cached event with ID: {event_id}")
        
        return result
    except SQLAlchemyError as e:
        logger.error(f"Database error: {e}")
=======
    - **event_id**: ID of the event
    - **use_cache**: If true, use cached results when available
    """
    try:
        # Generate cache key
        cache_key = f"event_{event_id}"
        
        # Try to get from cache if caching is enabled
        if use_cache:
            cached_result = events_cache.get(cache_key)
            if cached_result:
                return cached_result
        
        # Use direct SQL query for better performance on single item lookup
        # This avoids SQLAlchemy overhead and takes advantage of primary key lookup
        stmt = text("SELECT * FROM event_item WHERE id = :id")
        result = db.execute(stmt, {"id": event_id}).fetchone()
        
        if not result:
            raise HTTPException(status_code=404, detail="Event not found")
        
        # Create an EventItem model instance manually from the result
        event = EventItem()
        for key, value in result._mapping.items():
            if hasattr(event, key):
                setattr(event, key, value)
                
        # Convert SQLAlchemy model to Pydantic model
        response = EventResponse.from_orm(event)
        
        # Store in cache if caching is enabled (60 seconds TTL for single event)
        if use_cache:
            events_cache.set(cache_key, response, ttl=60)
            
        return response
    except SQLAlchemyError as e:
        logger.error(f"Database error in get_event: {e}")
        logger.error(traceback.format_exc())
>>>>>>> 75fc1ce6
        raise HTTPException(status_code=500, detail=f"Database error: {str(e)}")

@router.put("/events/{event_id}", response_model=EventResponse)
def update_event(
    event_id: int, 
    event: EventUpdate, 
    db: Session = Depends(get_db)
):
<<<<<<< HEAD
    """
    Update an existing event.
    
    - **event_id**: ID of the event to update
    - **event_update**: Data to update
    """
    try:
        event = db.query(EventItem).filter(EventItem.id == event_id).first()
        if event is None:
            raise HTTPException(status_code=404, detail=f"Event with ID {event_id} not found")
        
        # Cập nhật các trường từ event_update nếu không phải là None
        update_data = event_update.model_dump(exclude_unset=True)
        for key, value in update_data.items():
            setattr(event, key, value)
        
        db.add(event)
        db.commit()
        db.refresh(event)
        
        # Xóa các cache key liên quan
        cache = get_cache()
        # Xóa cache cho item riêng lẻ
        cache.delete(f"event:{event_id}")
        # Xóa tất cả các cache key bắt đầu bằng "events:" (danh sách events)
        for key in list(cache.cache.keys()):
            if key.startswith("events:"):
                cache.delete(key)
        
        logger.debug(f"Cleared events cache after updating item with ID: {event_id}")
        
        return EventResponse.model_validate(event, from_attributes=True)
    except SQLAlchemyError as e:
        db.rollback()
        logger.error(f"Database error: {e}")
=======
    """Update an existing event."""
    try:
        db_event = db.query(EventItem).filter(EventItem.id == event_id).first()
        if not db_event:
            raise HTTPException(status_code=404, detail="Event not found")
            
        # Update event fields
        for key, value in event.dict(exclude_unset=True).items():
            setattr(db_event, key, value)
            
        db.commit()
        db.refresh(db_event)
        
        # Invalidate specific cache entries
        events_cache.delete(f"event_{event_id}")
        events_cache.clear()  # Clear all list caches
        
        # Convert SQLAlchemy model to Pydantic model before returning
        result = EventResponse.from_orm(db_event)
        return result
    except SQLAlchemyError as e:
        logger.error(f"Database error in update_event: {e}")
        logger.error(traceback.format_exc())
>>>>>>> 75fc1ce6
        raise HTTPException(status_code=500, detail=f"Database error: {str(e)}")

@router.delete("/events/{event_id}", response_model=dict)
async def delete_event(
    event_id: int = Path(..., gt=0),
    db: Session = Depends(get_db)
):
<<<<<<< HEAD
    """
    Delete an event.
    
    - **event_id**: ID of the event to delete
    """
=======
    """Delete a specific event."""
>>>>>>> 75fc1ce6
    try:
        event = db.query(EventItem).filter(EventItem.id == event_id).first()
        if event is None:
            raise HTTPException(status_code=404, detail=f"Event with ID {event_id} not found")
        
        db.delete(event)
        db.commit()
        
<<<<<<< HEAD
        # Xóa các cache key liên quan
        cache = get_cache()
        # Xóa cache cho item riêng lẻ
        cache.delete(f"event:{event_id}")
        # Xóa tất cả các cache key bắt đầu bằng "events:" (danh sách events)
        for key in list(cache.cache.keys()):
            if key.startswith("events:"):
                cache.delete(key)
        
        logger.debug(f"Cleared events cache after deleting item with ID: {event_id}")
        
        return {"message": f"Event with ID {event_id} deleted"}
=======
        # Invalidate cache entries
        events_cache.delete(f"event_{event_id}")
        events_cache.clear()  # Clear all list caches
        
        return {"status": "success", "message": f"Event {event_id} deleted"}
>>>>>>> 75fc1ce6
    except SQLAlchemyError as e:
        db.rollback()
        logger.error(f"Database error: {e}")
        raise HTTPException(status_code=500, detail=f"Database error: {str(e)}")

# --- Batch operations for better performance ---

@router.post("/events/batch", response_model=List[EventResponse])
async def batch_create_events(
    batch: BatchEventCreate,
    db: Session = Depends(get_db)
):
    """
    Create multiple events in a single database transaction.
    
    This is much more efficient than creating events one at a time with separate API calls.
    """
    try:
        db_events = []
        for event_data in batch.events:
            db_event = EventItem(**event_data.dict())
            db.add(db_event)
            db_events.append(db_event)
        
        # Commit all events in a single transaction
        db.commit()
        
        # Refresh all events to get their IDs and other generated fields
        for db_event in db_events:
            db.refresh(db_event)
        
        # Convert SQLAlchemy models to Pydantic models
        result = [EventResponse.from_orm(event) for event in db_events]
        return result
    except SQLAlchemyError as e:
        db.rollback()
        logger.error(f"Database error in batch_create_events: {e}")
        logger.error(traceback.format_exc())
        raise HTTPException(status_code=500, detail=f"Database error: {str(e)}")

@router.put("/events/batch-update-status", response_model=BatchUpdateResult)
async def batch_update_event_status(
    event_ids: List[int] = Body(..., embed=True),
    is_active: bool = Body(..., embed=True),
    db: Session = Depends(get_db)
):
    """
    Update the active status of multiple events at once.
    
    This is much more efficient than updating events one at a time.
    """
    try:
        if not event_ids:
            raise HTTPException(status_code=400, detail="No event IDs provided")
        
        # Prepare the update statement
        stmt = text("""
            UPDATE event_item 
            SET is_active = :is_active, updated_at = NOW()
            WHERE id = ANY(:event_ids)
            RETURNING id
        """)
        
        # Execute the update in a single query
        result = db.execute(stmt, {"is_active": is_active, "event_ids": event_ids})
        updated_ids = [row[0] for row in result]
        
        # Commit the transaction
        db.commit()
        
        # Determine which IDs weren't found
        failed_ids = [id for id in event_ids if id not in updated_ids]
        
        return BatchUpdateResult(
            success_count=len(updated_ids),
            failed_ids=failed_ids,
            message=f"Updated {len(updated_ids)} events" if updated_ids else "No events were updated"
        )
    except SQLAlchemyError as e:
        db.rollback()
        logger.error(f"Database error in batch_update_event_status: {e}")
        logger.error(traceback.format_exc())
        raise HTTPException(status_code=500, detail=f"Database error: {str(e)}")

@router.delete("/events/batch", response_model=BatchUpdateResult)
async def batch_delete_events(
    event_ids: List[int] = Body(..., embed=True),
    db: Session = Depends(get_db)
):
    """
    Delete multiple events at once.
    
    This is much more efficient than deleting events one at a time with separate API calls.
    """
    try:
        if not event_ids:
            raise HTTPException(status_code=400, detail="No event IDs provided")
        
        # Prepare and execute the delete statement with RETURNING to get deleted IDs
        stmt = text("""
            DELETE FROM event_item
            WHERE id = ANY(:event_ids)
            RETURNING id
        """)
        
        result = db.execute(stmt, {"event_ids": event_ids})
        deleted_ids = [row[0] for row in result]
        
        # Commit the transaction
        db.commit()
        
        # Determine which IDs weren't found
        failed_ids = [id for id in event_ids if id not in deleted_ids]
        
        return BatchUpdateResult(
            success_count=len(deleted_ids),
            failed_ids=failed_ids,
            message=f"Deleted {len(deleted_ids)} events" if deleted_ids else "No events were deleted"
        )
    except SQLAlchemyError as e:
        db.rollback()
        logger.error(f"Database error in batch_delete_events: {e}")
        logger.error(traceback.format_exc())
        raise HTTPException(status_code=500, detail=f"Database error: {str(e)}")

# Health check endpoint
@router.get("/health")
async def health_check(db: Session = Depends(get_db)):
    """
    Check health of PostgreSQL connection.
    """
    try:
        # Perform a simple database query to check health
        # Use text() to wrap the SQL query for SQLAlchemy 2.0 compatibility
        db.execute(text("SELECT 1")).first()
        return {"status": "healthy", "message": "PostgreSQL connection is working", "timestamp": datetime.now().isoformat()}
    except Exception as e:
        logger.error(f"PostgreSQL health check failed: {e}")
        raise HTTPException(status_code=503, detail=f"PostgreSQL connection failed: {str(e)}")

# Add BatchFAQCreate class to model definitions
class BatchFAQCreate(BaseModel):
    faqs: List[FAQCreate]

# Add after delete_faq endpoint
@router.post("/faqs/batch", response_model=List[FAQResponse])
async def batch_create_faqs(
    batch: BatchFAQCreate,
    db: Session = Depends(get_db)
):
    """
    Create multiple FAQ items in a single database transaction.
    
    This is much more efficient than creating FAQ items one at a time with separate API calls.
    """
    try:
        db_faqs = []
        for faq_data in batch.faqs:
            db_faq = FAQItem(**faq_data.dict())
            db.add(db_faq)
            db_faqs.append(db_faq)
        
        # Commit all FAQ items in a single transaction
        db.commit()
        
        # Refresh all FAQ items to get their IDs and other generated fields
        for db_faq in db_faqs:
            db.refresh(db_faq)
        
        # Invalidate FAQ cache
        faqs_cache.clear()
        
        # Convert SQLAlchemy models to Pydantic models
        result = [FAQResponse.from_orm(faq) for faq in db_faqs]
        return result
    except SQLAlchemyError as e:
        db.rollback()
        logger.error(f"Database error in batch_create_faqs: {e}")
        logger.error(traceback.format_exc())
        raise HTTPException(status_code=500, detail=f"Database error: {str(e)}")

@router.put("/faqs/batch-update-status", response_model=BatchUpdateResult)
async def batch_update_faq_status(
    faq_ids: List[int] = Body(..., embed=True),
    is_active: bool = Body(..., embed=True),
    db: Session = Depends(get_db)
):
    """
    Update the active status of multiple FAQ items at once.
    
    This is much more efficient than updating FAQ items one at a time.
    """
    try:
        if not faq_ids:
            raise HTTPException(status_code=400, detail="No FAQ IDs provided")
        
        # Prepare the update statement
        stmt = text("""
            UPDATE faq_item 
            SET is_active = :is_active, updated_at = NOW()
            WHERE id = ANY(:faq_ids)
            RETURNING id
        """)
        
        # Execute the update in a single query
        result = db.execute(stmt, {"is_active": is_active, "faq_ids": faq_ids})
        updated_ids = [row[0] for row in result]
        
        # Commit the transaction
        db.commit()
        
        # Determine which IDs weren't found
        failed_ids = [id for id in faq_ids if id not in updated_ids]
        
        # Invalidate FAQ cache
        faqs_cache.clear()
        
        return BatchUpdateResult(
            success_count=len(updated_ids),
            failed_ids=failed_ids,
            message=f"Updated {len(updated_ids)} FAQ items" if updated_ids else "No FAQ items were updated"
        )
    except SQLAlchemyError as e:
        db.rollback()
        logger.error(f"Database error in batch_update_faq_status: {e}")
        logger.error(traceback.format_exc())
        raise HTTPException(status_code=500, detail=f"Database error: {str(e)}")

@router.delete("/faqs/batch", response_model=BatchUpdateResult)
async def batch_delete_faqs(
    faq_ids: List[int] = Body(..., embed=True),
    db: Session = Depends(get_db)
):
    """
    Delete multiple FAQ items at once.
    
    This is much more efficient than deleting FAQ items one at a time with separate API calls.
    """
    try:
        if not faq_ids:
            raise HTTPException(status_code=400, detail="No FAQ IDs provided")
        
        # Prepare and execute the delete statement with RETURNING to get deleted IDs
        stmt = text("""
            DELETE FROM faq_item
            WHERE id = ANY(:faq_ids)
            RETURNING id
        """)
        
        result = db.execute(stmt, {"faq_ids": faq_ids})
        deleted_ids = [row[0] for row in result]
        
        # Commit the transaction
        db.commit()
        
        # Determine which IDs weren't found
        failed_ids = [id for id in faq_ids if id not in deleted_ids]
        
        # Invalidate FAQ cache
        faqs_cache.clear()
        
        return BatchUpdateResult(
            success_count=len(deleted_ids),
            failed_ids=failed_ids,
            message=f"Deleted {len(deleted_ids)} FAQ items" if deleted_ids else "No FAQ items were deleted"
        )
    except SQLAlchemyError as e:
        db.rollback()
        logger.error(f"Database error in batch_delete_faqs: {e}")
        logger.error(traceback.format_exc())
        raise HTTPException(status_code=500, detail=f"Database error: {str(e)}")

# Add BatchEmergencyCreate class to the Pydantic models section
class BatchEmergencyCreate(BaseModel):
    emergency_contacts: List[EmergencyCreate]

@router.post("/emergency/batch", response_model=List[EmergencyResponse])
async def batch_create_emergency_contacts(
    batch: BatchEmergencyCreate,
    db: Session = Depends(get_db)
):
    """
    Create multiple emergency contacts in a single database transaction.
    
    This is much more efficient than creating emergency contacts one at a time with separate API calls.
    """
    try:
        db_emergency_contacts = []
        for emergency_data in batch.emergency_contacts:
            db_emergency = EmergencyItem(**emergency_data.dict())
            db.add(db_emergency)
            db_emergency_contacts.append(db_emergency)
        
        # Commit all emergency contacts in a single transaction
        db.commit()
        
        # Refresh all items to get their IDs and other generated fields
        for db_emergency in db_emergency_contacts:
            db.refresh(db_emergency)
        
        # Invalidate emergency cache
        emergencies_cache.clear()
        
        # Convert SQLAlchemy models to Pydantic models
        result = [EmergencyResponse.from_orm(emergency) for emergency in db_emergency_contacts]
        return result
    except SQLAlchemyError as e:
        db.rollback()
        logger.error(f"Database error in batch_create_emergency_contacts: {e}")
        logger.error(traceback.format_exc())
        raise HTTPException(status_code=500, detail=f"Database error: {str(e)}")

@router.put("/emergency/batch-update-status", response_model=BatchUpdateResult)
async def batch_update_emergency_status(
    emergency_ids: List[int] = Body(..., embed=True),
    is_active: bool = Body(..., embed=True),
    db: Session = Depends(get_db)
):
    """
    Update the active status of multiple emergency contacts at once.
    
    This is much more efficient than updating emergency contacts one at a time.
    """
    try:
        if not emergency_ids:
            raise HTTPException(status_code=400, detail="No emergency contact IDs provided")
        
        # Prepare the update statement
        stmt = text("""
            UPDATE emergency_item 
            SET is_active = :is_active, updated_at = NOW()
            WHERE id = ANY(:emergency_ids)
            RETURNING id
        """)
        
        # Execute the update in a single query
        result = db.execute(stmt, {"is_active": is_active, "emergency_ids": emergency_ids})
        updated_ids = [row[0] for row in result]
        
        # Commit the transaction
        db.commit()
        
        # Determine which IDs weren't found
        failed_ids = [id for id in emergency_ids if id not in updated_ids]
        
        # Invalidate emergency cache
        emergencies_cache.clear()
        
        return BatchUpdateResult(
            success_count=len(updated_ids),
            failed_ids=failed_ids,
            message=f"Updated {len(updated_ids)} emergency contacts" if updated_ids else "No emergency contacts were updated"
        )
    except SQLAlchemyError as e:
        db.rollback()
        logger.error(f"Database error in batch_update_emergency_status: {e}")
        logger.error(traceback.format_exc())
        raise HTTPException(status_code=500, detail=f"Database error: {str(e)}")

@router.delete("/emergency/batch", response_model=BatchUpdateResult)
async def batch_delete_emergency_contacts(
    emergency_ids: List[int] = Body(..., embed=True),
    db: Session = Depends(get_db)
):
    """
    Delete multiple emergency contacts at once.
    
    This is much more efficient than deleting emergency contacts one at a time with separate API calls.
    """
    try:
        if not emergency_ids:
            raise HTTPException(status_code=400, detail="No emergency contact IDs provided")
        
        # Prepare and execute the delete statement with RETURNING to get deleted IDs
        stmt = text("""
            DELETE FROM emergency_item
            WHERE id = ANY(:emergency_ids)
            RETURNING id
        """)
        
        result = db.execute(stmt, {"emergency_ids": emergency_ids})
        deleted_ids = [row[0] for row in result]
        
        # Commit the transaction
        db.commit()
        
        # Determine which IDs weren't found
        failed_ids = [id for id in emergency_ids if id not in deleted_ids]
        
        # Invalidate emergency cache
        emergencies_cache.clear()
        
        return BatchUpdateResult(
            success_count=len(deleted_ids),
            failed_ids=failed_ids,
            message=f"Deleted {len(deleted_ids)} emergency contacts" if deleted_ids else "No emergency contacts were deleted"
        )
    except SQLAlchemyError as e:
        db.rollback()
        logger.error(f"Database error in batch_delete_emergency_contacts: {e}")
        logger.error(traceback.format_exc())
        raise HTTPException(status_code=500, detail=f"Database error: {str(e)}")

# --- About Pixity endpoints ---

@router.get("/about-pixity", response_model=InfoContentResponse)
async def get_about_pixity(
    use_cache: bool = True,
    db: Session = Depends(get_db)
):
    """
    Get the About Pixity information.
    
    - **use_cache**: If true, use cached results when available
    """
    try:
        # Try to get from cache if caching is enabled
        if use_cache:
            cached_result = about_pixity_cache.get("about_pixity")
            if cached_result:
                logger.info("Cache hit for about_pixity")
                return cached_result
        
        # Get the first record (or create if none exists)
        about = db.query(AboutPixity).first()
        
        if not about:
            # Create default content if none exists
            about = AboutPixity(
                content="""PiXity is your smart, AI-powered local companion designed to help foreigners navigate life in any city of Vietnam with ease, starting with Da Nang. From finding late-night eats to handling visas, housing, and healthcare, PiXity bridges the gap in language, culture, and local know-how — so you can explore the city like a true insider.

PiXity is proudly built by PiX.teq, the tech team behind PiX — a multidisciplinary collective based in Da Nang.

X: x.com/pixity_bot
Instagram: instagram.com/pixity.aibot/
Tiktok: tiktok.com/@pixity.aibot"""
            )
            db.add(about)
            db.commit()
            db.refresh(about)
        
        # Convert to Pydantic model
        response = InfoContentResponse(
            id=about.id,
            content=about.content,
            created_at=about.created_at,
            updated_at=about.updated_at
        )
        
        # Store in cache if caching is enabled
        if use_cache:
            about_pixity_cache.set("about_pixity", response)
            
        return response
    except SQLAlchemyError as e:
        logger.error(f"Database error in get_about_pixity: {e}")
        logger.error(traceback.format_exc())
        raise HTTPException(status_code=500, detail=f"Database error: {str(e)}")

@router.put("/about-pixity", response_model=InfoContentResponse)
async def update_about_pixity(
    data: InfoContentUpdate,
    db: Session = Depends(get_db)
):
    """
    Update the About Pixity information.
    
    - **content**: New content text
    """
    try:
        # Get the first record (or create if none exists)
        about = db.query(AboutPixity).first()
        
        if not about:
            # Create new record if none exists
            about = AboutPixity(content=data.content)
            db.add(about)
        else:
            # Update existing record
            about.content = data.content
            
        db.commit()
        db.refresh(about)
        
        # Invalidate cache
        about_pixity_cache.clear()
        
        # Convert to Pydantic model
        response = InfoContentResponse(
            id=about.id,
            content=about.content,
            created_at=about.created_at,
            updated_at=about.updated_at
        )
        
        return response
    except SQLAlchemyError as e:
        db.rollback()
        logger.error(f"Database error in update_about_pixity: {e}")
        logger.error(traceback.format_exc())
        raise HTTPException(status_code=500, detail=f"Database error: {str(e)}")

# --- Da Nang Bucket List Pydantic models ---
class DaNangBucketListBase(BaseModel):
    content: str

class DaNangBucketListResponse(DaNangBucketListBase):
    id: int
    created_at: datetime
    updated_at: datetime
    
    class Config:
        orm_mode = True
        
class DaNangBucketListCreate(DaNangBucketListBase):
    pass

class DaNangBucketListUpdate(BaseModel):
    content: str

# --- Da Nang Bucket List Endpoints ---
@router.get("/danang-bucket-list", response_model=DaNangBucketListResponse)
async def get_danang_bucket_list(
    db: Session = Depends(get_db),
    use_cache: bool = True
):
    """
    Retrieve the Da Nang Bucket List information.
    If none exists, creates a default entry.
    """
    cache_key = "danang_bucket_list"
    
    # Try to get from cache if caching is enabled
    if use_cache and cache_key in danang_bucket_list_cache:
        cached_result = danang_bucket_list_cache[cache_key]
        logger.info(f"Cache hit for {cache_key}")
        return cached_result
    
    try:
        # Try to get the first bucket list entry
        db_bucket_list = db.query(DaNangBucketList).first()
        
        # If no entry exists, create a default one
        if not db_bucket_list:
            default_content = json.dumps({
                "title": "Da Nang Bucket List",
                "description": "Must-visit places and experiences in Da Nang",
                "items": [
                    {"name": "Ba Na Hills", "description": "Visit the famous Golden Bridge"},
                    {"name": "Marble Mountains", "description": "Explore caves and temples"},
                    {"name": "My Khe Beach", "description": "Relax at one of the most beautiful beaches in Vietnam"},
                    {"name": "Dragon Bridge", "description": "Watch the fire-breathing show on weekends"},
                    {"name": "Son Tra Peninsula", "description": "See the Lady Buddha statue and lookout point"}
                ]
            })
            
            new_bucket_list = DaNangBucketList(content=default_content)
            db.add(new_bucket_list)
            db.commit()
            db.refresh(new_bucket_list)
            db_bucket_list = new_bucket_list
            
        # Convert to Pydantic model
        response = DaNangBucketListResponse.from_orm(db_bucket_list)
        
        # Store in cache if caching is enabled
        if use_cache:
            danang_bucket_list_cache[cache_key] = response
            
        return response
        
    except SQLAlchemyError as e:
        error_msg = f"Database error in get_danang_bucket_list: {str(e)}"
        logger.error(error_msg)
        logger.error(traceback.format_exc())
        raise HTTPException(status_code=500, detail=error_msg)

@router.put("/danang-bucket-list", response_model=DaNangBucketListResponse)
async def update_danang_bucket_list(
    bucket_list_data: DaNangBucketListUpdate,
    db: Session = Depends(get_db)
):
    """
    Update the Da Nang Bucket List information.
    If none exists, creates a new entry.
    """
    try:
        # Try to get the first bucket list entry
        db_bucket_list = db.query(DaNangBucketList).first()
        
        # If no entry exists, create a new one
        if not db_bucket_list:
            db_bucket_list = DaNangBucketList(content=bucket_list_data.content)
            db.add(db_bucket_list)
        else:
            # Update existing entry
            db_bucket_list.content = bucket_list_data.content
            db_bucket_list.updated_at = datetime.utcnow()
            
        db.commit()
        db.refresh(db_bucket_list)
        
        # Clear cache
        if "danang_bucket_list" in danang_bucket_list_cache:
            del danang_bucket_list_cache["danang_bucket_list"]
        
        # Convert to Pydantic model
        return DaNangBucketListResponse.from_orm(db_bucket_list)
        
    except SQLAlchemyError as e:
        error_msg = f"Database error in update_danang_bucket_list: {str(e)}"
        logger.error(error_msg)
        logger.error(traceback.format_exc())
        raise HTTPException(status_code=500, detail=error_msg)

# --- Solana Summit Pydantic models ---
class SolanaSummitBase(BaseModel):
    content: str

class SolanaSummitResponse(SolanaSummitBase):
    id: int
    created_at: datetime
    updated_at: datetime
    
    class Config:
        orm_mode = True
        
class SolanaSummitCreate(SolanaSummitBase):
    pass

class SolanaSummitUpdate(BaseModel):
    content: str

# --- Solana Summit Endpoints ---
@router.get("/solana-summit", response_model=SolanaSummitResponse)
async def get_solana_summit(
    db: Session = Depends(get_db),
    use_cache: bool = True
):
    """
    Retrieve the Solana Summit information.
    If none exists, creates a default entry.
    """
    cache_key = "solana_summit"
    
    # Try to get from cache if caching is enabled
    if use_cache and cache_key in solana_summit_cache:
        cached_result = solana_summit_cache[cache_key]
        logger.info(f"Cache hit for {cache_key}")
        return cached_result
    
    try:
        # Try to get the first solana summit entry
        db_solana_summit = db.query(SolanaSummit).first()
        
        # If no entry exists, create a default one
        if not db_solana_summit:
            default_content = json.dumps({
                "title": "Solana Summit Vietnam",
                "description": "Information about Solana Summit Vietnam event in Da Nang",
                "date": "2023-11-04T09:00:00+07:00",
                "location": "Hyatt Regency, Da Nang",
                "details": "The Solana Summit is a gathering of developers, entrepreneurs, and enthusiasts in the Solana ecosystem.",
                "agenda": [
                    {"time": "09:00", "activity": "Registration & Networking"},
                    {"time": "10:00", "activity": "Opening Keynote"},
                    {"time": "12:00", "activity": "Lunch Break"},
                    {"time": "13:30", "activity": "Developer Workshops"},
                    {"time": "17:00", "activity": "Closing Remarks & Networking"}
                ],
                "registration_url": "https://example.com/solana-summit-registration"
            })
            
            new_solana_summit = SolanaSummit(content=default_content)
            db.add(new_solana_summit)
            db.commit()
            db.refresh(new_solana_summit)
            db_solana_summit = new_solana_summit
            
        # Convert to Pydantic model
        response = SolanaSummitResponse.from_orm(db_solana_summit)
        
        # Store in cache if caching is enabled
        if use_cache:
            solana_summit_cache[cache_key] = response
            
        return response
        
    except SQLAlchemyError as e:
        error_msg = f"Database error in get_solana_summit: {str(e)}"
        logger.error(error_msg)
        logger.error(traceback.format_exc())
        raise HTTPException(status_code=500, detail=error_msg)

@router.put("/solana-summit", response_model=SolanaSummitResponse)
async def update_solana_summit(
    summit_data: SolanaSummitUpdate,
    db: Session = Depends(get_db)
):
    """
    Update the Solana Summit information.
    If none exists, creates a new entry.
    """
    try:
        # Try to get the first solana summit entry
        db_solana_summit = db.query(SolanaSummit).first()
        
        # If no entry exists, create a new one
        if not db_solana_summit:
            db_solana_summit = SolanaSummit(content=summit_data.content)
            db.add(db_solana_summit)
        else:
            # Update existing entry
            db_solana_summit.content = summit_data.content
            db_solana_summit.updated_at = datetime.utcnow()
            
        db.commit()
        db.refresh(db_solana_summit)
        
        # Clear cache
        if "solana_summit" in solana_summit_cache:
            del solana_summit_cache["solana_summit"]
        
        # Convert to Pydantic model
        return SolanaSummitResponse.from_orm(db_solana_summit)
        
    except SQLAlchemyError as e:
        error_msg = f"Database error in update_solana_summit: {str(e)}"
        logger.error(error_msg)
        logger.error(traceback.format_exc())
        raise HTTPException(status_code=500, detail=error_msg) <|MERGE_RESOLUTION|>--- conflicted
+++ resolved
@@ -12,22 +12,6 @@
 import logging
 import traceback
 from datetime import datetime
-<<<<<<< HEAD
-from sqlalchemy import text, inspect
-import os
-from dotenv import load_dotenv
-
-from app.database.postgresql import get_db
-from app.database.models import FAQItem, EmergencyItem, EventItem
-from pydantic import BaseModel, Field, ConfigDict
-from app.utils.cache import get_cache
-
-# Load env variables
-load_dotenv()
-
-# Get cache settings
-CACHE_TTL_SECONDS = int(os.getenv("CACHE_TTL_SECONDS", "300"))  # 5 minutes by default
-=======
 from sqlalchemy import text, inspect, func
 from sqlalchemy.exc import SQLAlchemyError
 from sqlalchemy import desc, func
@@ -36,7 +20,6 @@
 from app.database.postgresql import get_db
 from app.database.models import FAQItem, EmergencyItem, EventItem, AboutPixity, SolanaSummit, DaNangBucketList
 from pydantic import BaseModel, Field
->>>>>>> 75fc1ce6
 
 # Configure logging
 logger = logging.getLogger(__name__)
@@ -196,29 +179,8 @@
     - **use_cache**: If true, use cached results when available
     """
     try:
-<<<<<<< HEAD
-        # Tạo cache key từ các tham số
-        cache_key = f"faqs:{skip}:{limit}:{active_only}"
-        cache = get_cache()
-        
-        # Thử lấy từ cache
-        cached_result = cache.get(cache_key)
-        if cached_result is not None:
-            logger.debug(f"Cache hit for FAQs: {cache_key}")
-            return cached_result
-        
-        # Log detailed connection info
-        logger.info(f"Cache miss, fetching FAQs from database with skip={skip}, limit={limit}, active_only={active_only}")
-        
-        # Check if the FAQItem table exists
-        inspector = inspect(db.bind)
-        if not inspector.has_table("faq_item"):
-            logger.error("The faq_item table does not exist in the database")
-            raise HTTPException(status_code=500, detail="Table 'faq_item' does not exist")
-=======
         # Generate cache key based on query parameters
         cache_key = f"faqs_{skip}_{limit}_{active_only}"
->>>>>>> 75fc1ce6
         
         # Try to get from cache if caching is enabled
         if use_cache:
@@ -244,20 +206,10 @@
         # Convert to Pydantic models
         result = [FAQResponse.from_orm(faq) for faq in faqs]
         
-<<<<<<< HEAD
-        # Convert SQLAlchemy models to Pydantic models - updated for Pydantic v2
-        result = [FAQResponse.model_validate(faq, from_attributes=True) for faq in faqs]
-        
-        # Lưu kết quả vào cache
-        cache.set(cache_key, result, ttl=CACHE_TTL_SECONDS)
-        logger.debug(f"Cached FAQs result with key: {cache_key}")
-        
-=======
         # Store in cache if caching is enabled
         if use_cache:
             faqs_cache.set(cache_key, result)
             
->>>>>>> 75fc1ce6
         return result
     except SQLAlchemyError as e:
         logger.error(f"Database error in get_faqs: {e}")
@@ -287,24 +239,11 @@
         db.commit()
         db.refresh(db_faq)
         
-<<<<<<< HEAD
-        # Xóa các cache key liên quan đến FAQ để đảm bảo dữ liệu luôn mới
-        cache = get_cache()
-        # Xóa tất cả các cache key bắt đầu bằng "faqs:"
-        for key in list(cache.cache.keys()):
-            if key.startswith("faqs:"):
-                cache.delete(key)
-        
-        logger.debug("Cleared FAQ cache after creating new item")
-        
-        return FAQResponse.model_validate(db_faq, from_attributes=True)
-=======
         # Invalidate FAQ cache after creating a new item
         faqs_cache.clear()
         
         # Convert to Pydantic model
         return FAQResponse.from_orm(db_faq)
->>>>>>> 75fc1ce6
     except SQLAlchemyError as e:
         db.rollback()
         logger.error(f"Database error in create_faq: {e}")
@@ -320,37 +259,6 @@
     """
     Get a single FAQ item by ID.
     
-<<<<<<< HEAD
-    - **faq_id**: ID of the FAQ item to retrieve
-    """
-    try:
-        # Tạo cache key
-        cache_key = f"faq:{faq_id}"
-        cache = get_cache()
-        
-        # Thử lấy từ cache
-        cached_result = cache.get(cache_key)
-        if cached_result is not None:
-            logger.debug(f"Cache hit for FAQ item: {faq_id}")
-            return cached_result
-        
-        # Không có trong cache, truy vấn từ database
-        logger.debug(f"Cache miss for FAQ item: {faq_id}")
-        
-        faq = db.query(FAQItem).filter(FAQItem.id == faq_id).first()
-        if faq is None:
-            raise HTTPException(status_code=404, detail=f"FAQ with ID {faq_id} not found")
-        
-        result = FAQResponse.model_validate(faq, from_attributes=True)
-        
-        # Lưu kết quả vào cache
-        cache.set(cache_key, result, ttl=CACHE_TTL_SECONDS)
-        logger.debug(f"Cached FAQ item with ID: {faq_id}")
-        
-        return result
-    except SQLAlchemyError as e:
-        logger.error(f"Database error: {e}")
-=======
     - **faq_id**: ID of the FAQ item
     - **use_cache**: If true, use cached results when available
     """
@@ -389,7 +297,6 @@
     except SQLAlchemyError as e:
         logger.error(f"Database error in get_faq: {e}")
         logger.error(traceback.format_exc())
->>>>>>> 75fc1ce6
         raise HTTPException(status_code=500, detail=f"Database error: {str(e)}")
 
 @router.put("/faq/{faq_id}", response_model=FAQResponse)
@@ -407,41 +314,11 @@
     - **is_active**: Updated active status (optional)
     """
     try:
-<<<<<<< HEAD
-        # Cập nhật trong database
-=======
         # Check if FAQ exists
->>>>>>> 75fc1ce6
         faq = db.query(FAQItem).filter(FAQItem.id == faq_id).first()
         if faq is None:
             raise HTTPException(status_code=404, detail=f"FAQ with ID {faq_id} not found")
         
-<<<<<<< HEAD
-        # Cập nhật các trường từ faq_update nếu không phải là None
-        update_data = faq_update.model_dump(exclude_unset=True)
-        for key, value in update_data.items():
-            setattr(faq, key, value)
-        
-        db.add(faq)
-        db.commit()
-        db.refresh(faq)
-        
-        # Xóa các cache key liên quan
-        cache = get_cache()
-        # Xóa cache cho item riêng lẻ
-        cache.delete(f"faq:{faq_id}")
-        # Xóa tất cả các cache key bắt đầu bằng "faqs:" (danh sách FAQ)
-        for key in list(cache.cache.keys()):
-            if key.startswith("faqs:"):
-                cache.delete(key)
-        
-        logger.debug(f"Cleared FAQ cache after updating item with ID: {faq_id}")
-        
-        return FAQResponse.model_validate(faq, from_attributes=True)
-    except SQLAlchemyError as e:
-        db.rollback()
-        logger.error(f"Database error: {e}")
-=======
         # Update fields with optimized dict handling
         update_data = faq_update.dict(exclude_unset=True)
         for key, value in update_data.items():
@@ -461,7 +338,6 @@
         db.rollback()
         logger.error(f"Database error in update_faq: {e}")
         logger.error(traceback.format_exc())
->>>>>>> 75fc1ce6
         raise HTTPException(status_code=500, detail=f"Database error: {str(e)}")
 
 @router.delete("/faq/{faq_id}", response_model=dict)
@@ -475,11 +351,6 @@
     - **faq_id**: ID of the FAQ item to delete
     """
     try:
-<<<<<<< HEAD
-        faq = db.query(FAQItem).filter(FAQItem.id == faq_id).first()
-        if faq is None:
-            raise HTTPException(status_code=404, detail=f"FAQ with ID {faq_id} not found")
-=======
         # Use optimized query with proper error handling
         result = db.execute(
             text("DELETE FROM faq_item WHERE id = :id RETURNING id"),
@@ -488,27 +359,9 @@
         
         if not result:
             raise HTTPException(status_code=404, detail="FAQ item not found")
->>>>>>> 75fc1ce6
-        
-        db.commit()
-        
-<<<<<<< HEAD
-        # Xóa các cache key liên quan
-        cache = get_cache()
-        # Xóa cache cho item riêng lẻ
-        cache.delete(f"faq:{faq_id}")
-        # Xóa tất cả các cache key bắt đầu bằng "faqs:" (danh sách FAQ)
-        for key in list(cache.cache.keys()):
-            if key.startswith("faqs:"):
-                cache.delete(key)
-        
-        logger.debug(f"Cleared FAQ cache after deleting item with ID: {faq_id}")
-        
-        return {"message": f"FAQ with ID {faq_id} deleted"}
-    except SQLAlchemyError as e:
-        db.rollback()
-        logger.error(f"Database error: {e}")
-=======
+        
+        db.commit()
+        
         # Invalidate cache entries
         faqs_cache.delete(f"faq_{faq_id}")
         faqs_cache.clear()  # Clear all list caches
@@ -518,7 +371,6 @@
         db.rollback()
         logger.error(f"Database error in delete_faq: {e}")
         logger.error(traceback.format_exc())
->>>>>>> 75fc1ce6
         raise HTTPException(status_code=500, detail=f"Database error: {str(e)}")
 
 # --- Emergency contact endpoints ---
@@ -540,21 +392,6 @@
     - **use_cache**: If true, use cached results when available
     """
     try:
-<<<<<<< HEAD
-        # Tạo cache key từ các tham số
-        cache_key = f"emergency:{skip}:{limit}:{active_only}"
-        cache = get_cache()
-        
-        # Thử lấy từ cache
-        cached_result = cache.get(cache_key)
-        if cached_result is not None:
-            logger.debug(f"Cache hit for emergency contacts: {cache_key}")
-            return cached_result
-        
-        # Không có trong cache, truy vấn từ database
-        logger.debug(f"Cache miss for emergency contacts: {cache_key}")
-        
-=======
         # Generate cache key based on query parameters
         cache_key = f"emergency_{skip}_{limit}_{active_only}"
         
@@ -566,27 +403,12 @@
                 return cached_result
                 
         # Build query directly without excessive inspection and logging
->>>>>>> 75fc1ce6
         query = db.query(EmergencyItem)
         
         # Add filters if needed
         if active_only:
             query = query.filter(EmergencyItem.is_active == True)
         
-<<<<<<< HEAD
-        query = query.order_by(EmergencyItem.priority.desc())
-        emergency_contacts = query.offset(skip).limit(limit).all()
-        
-        result = [EmergencyResponse.model_validate(contact, from_attributes=True) for contact in emergency_contacts]
-        
-        # Lưu kết quả vào cache
-        cache.set(cache_key, result, ttl=CACHE_TTL_SECONDS)
-        logger.debug(f"Cached emergency contacts with key: {cache_key}")
-        
-        return result
-    except SQLAlchemyError as e:
-        logger.error(f"Database error: {e}")
-=======
         # Get total count for pagination info
         count_query = query.with_entities(func.count(EmergencyItem.id))
         total_count = count_query.scalar()
@@ -643,7 +465,6 @@
         db.rollback()
         logger.error(f"Database error in create_emergency_contact: {e}")
         logger.error(traceback.format_exc())
->>>>>>> 75fc1ce6
         raise HTTPException(status_code=500, detail=f"Database error: {str(e)}")
 
 @router.get("/emergency/{emergency_id}", response_model=EmergencyResponse)
@@ -653,10 +474,7 @@
     db: Session = Depends(get_db)
 ):
     """
-<<<<<<< HEAD
     Get a single emergency contact by ID.
-=======
-    Get a specific emergency contact by ID.
     
     - **emergency_id**: ID of the emergency contact
     - **use_cache**: If true, use cached results when available
@@ -706,39 +524,21 @@
 ):
     """
     Update a specific emergency contact.
->>>>>>> 75fc1ce6
-    
-    - **emergency_id**: ID of the emergency contact to retrieve
-    """
-    try:
-        # Tạo cache key
-        cache_key = f"emergency:{emergency_id}"
-        cache = get_cache()
-        
-<<<<<<< HEAD
-        # Thử lấy từ cache
-        cached_result = cache.get(cache_key)
-        if cached_result is not None:
-            logger.debug(f"Cache hit for emergency contact: {emergency_id}")
-            return cached_result
-        
-        # Không có trong cache, truy vấn từ database
-        logger.debug(f"Cache miss for emergency contact: {emergency_id}")
-        
-        contact = db.query(EmergencyItem).filter(EmergencyItem.id == emergency_id).first()
-        if contact is None:
-            raise HTTPException(status_code=404, detail=f"Emergency contact with ID {emergency_id} not found")
-        
-        result = EmergencyResponse.model_validate(contact, from_attributes=True)
-        
-        # Lưu kết quả vào cache
-        cache.set(cache_key, result, ttl=CACHE_TTL_SECONDS)
-        logger.debug(f"Cached emergency contact with ID: {emergency_id}")
-        
-        return result
-    except SQLAlchemyError as e:
-        logger.error(f"Database error: {e}")
-=======
+    
+    - **emergency_id**: ID of the emergency contact to update
+    - **name**: New name (optional)
+    - **phone_number**: New phone number (optional)
+    - **description**: New description (optional)
+    - **address**: New address (optional)
+    - **location**: New location coordinates (optional)
+    - **priority**: New priority order (optional)
+    - **is_active**: New active status (optional)
+    """
+    try:
+        emergency = db.query(EmergencyItem).filter(EmergencyItem.id == emergency_id).first()
+        if not emergency:
+            raise HTTPException(status_code=404, detail="Emergency contact not found")
+        
         # Update fields if provided
         update_data = emergency_update.dict(exclude_unset=True)
         for key, value in update_data.items():
@@ -790,7 +590,6 @@
         db.rollback()
         logger.error(f"Database error in delete_emergency_contact: {e}")
         logger.error(traceback.format_exc())
->>>>>>> 75fc1ce6
         raise HTTPException(status_code=500, detail=f"Database error: {str(e)}")
 
 # --- Event endpoints ---
@@ -814,24 +613,6 @@
     - **use_cache**: If true, use cached results when available
     """
     try:
-<<<<<<< HEAD
-        # Tạo cache key từ các tham số
-        cache_key = f"events:{skip}:{limit}:{active_only}:{featured_only}"
-        cache = get_cache()
-        
-        # Thử lấy từ cache
-        cached_result = cache.get(cache_key)
-        if cached_result is not None:
-            logger.debug(f"Cache hit for events: {cache_key}")
-            return cached_result
-        
-        # Không có trong cache, truy vấn từ database
-        logger.debug(f"Cache miss for events: {cache_key}")
-        
-        query = db.query(EventItem)
-        
-        # Apply filters
-=======
         # Generate cache key based on query parameters
         cache_key = f"events_{skip}_{limit}_{active_only}_{featured_only}"
         
@@ -845,29 +626,11 @@
         query = db.query(EventItem)
         
         # Add filters if needed
->>>>>>> 75fc1ce6
         if active_only:
             query = query.filter(EventItem.is_active == True)
         if featured_only:
             query = query.filter(EventItem.featured == True)
         
-<<<<<<< HEAD
-        # Order by date (upcoming events first)
-        query = query.order_by(EventItem.date_start.asc())
-        
-        # Get results
-        events = query.offset(skip).limit(limit).all()
-        
-        result = [EventResponse.model_validate(event, from_attributes=True) for event in events]
-        
-        # Lưu kết quả vào cache
-        cache.set(cache_key, result, ttl=CACHE_TTL_SECONDS)
-        logger.debug(f"Cached events with key: {cache_key}")
-        
-        return result
-    except SQLAlchemyError as e:
-        logger.error(f"Database error: {e}")
-=======
         # To improve performance, first fetch just IDs with COUNT
         count_query = query.with_entities(func.count(EventItem.id))
         total_count = count_query.scalar()
@@ -925,7 +688,6 @@
     except SQLAlchemyError as e:
         logger.error(f"Database error in create_event: {e}")
         logger.error(traceback.format_exc())
->>>>>>> 75fc1ce6
         raise HTTPException(status_code=500, detail=f"Database error: {str(e)}")
 
 @router.get("/events/{event_id}", response_model=EventResponse)
@@ -937,37 +699,6 @@
     """
     Get a single event by ID.
     
-<<<<<<< HEAD
-    - **event_id**: ID of the event to retrieve
-    """
-    try:
-        # Tạo cache key
-        cache_key = f"event:{event_id}"
-        cache = get_cache()
-        
-        # Thử lấy từ cache
-        cached_result = cache.get(cache_key)
-        if cached_result is not None:
-            logger.debug(f"Cache hit for event: {event_id}")
-            return cached_result
-        
-        # Không có trong cache, truy vấn từ database
-        logger.debug(f"Cache miss for event: {event_id}")
-        
-        event = db.query(EventItem).filter(EventItem.id == event_id).first()
-        if event is None:
-            raise HTTPException(status_code=404, detail=f"Event with ID {event_id} not found")
-        
-        result = EventResponse.model_validate(event, from_attributes=True)
-        
-        # Lưu kết quả vào cache
-        cache.set(cache_key, result, ttl=CACHE_TTL_SECONDS)
-        logger.debug(f"Cached event with ID: {event_id}")
-        
-        return result
-    except SQLAlchemyError as e:
-        logger.error(f"Database error: {e}")
-=======
     - **event_id**: ID of the event
     - **use_cache**: If true, use cached results when available
     """
@@ -1006,7 +737,6 @@
     except SQLAlchemyError as e:
         logger.error(f"Database error in get_event: {e}")
         logger.error(traceback.format_exc())
->>>>>>> 75fc1ce6
         raise HTTPException(status_code=500, detail=f"Database error: {str(e)}")
 
 @router.put("/events/{event_id}", response_model=EventResponse)
@@ -1015,111 +745,50 @@
     event: EventUpdate, 
     db: Session = Depends(get_db)
 ):
-<<<<<<< HEAD
-    """
-    Update an existing event.
-    
-    - **event_id**: ID of the event to update
-    - **event_update**: Data to update
-    """
+    """Update an existing event."""
+    try:
+        db_event = db.query(EventItem).filter(EventItem.id == event_id).first()
+        if not db_event:
+            raise HTTPException(status_code=404, detail="Event not found")
+            
+        # Update event fields
+        for key, value in event.dict(exclude_unset=True).items():
+            setattr(db_event, key, value)
+            
+        db.commit()
+        db.refresh(db_event)
+        
+        # Invalidate specific cache entries
+        events_cache.delete(f"event_{event_id}")
+        events_cache.clear()  # Clear all list caches
+        
+        # Convert SQLAlchemy model to Pydantic model before returning
+        result = EventResponse.from_orm(db_event)
+        return result
+    except SQLAlchemyError as e:
+        logger.error(f"Database error in update_event: {e}")
+        logger.error(traceback.format_exc())
+        raise HTTPException(status_code=500, detail=f"Database error: {str(e)}")
+
+@router.delete("/events/{event_id}", response_model=dict)
+async def delete_event(
+    event_id: int = Path(..., gt=0),
+    db: Session = Depends(get_db)
+):
+    """Delete a specific event."""
     try:
         event = db.query(EventItem).filter(EventItem.id == event_id).first()
         if event is None:
             raise HTTPException(status_code=404, detail=f"Event with ID {event_id} not found")
         
-        # Cập nhật các trường từ event_update nếu không phải là None
-        update_data = event_update.model_dump(exclude_unset=True)
-        for key, value in update_data.items():
-            setattr(event, key, value)
-        
-        db.add(event)
-        db.commit()
-        db.refresh(event)
-        
-        # Xóa các cache key liên quan
-        cache = get_cache()
-        # Xóa cache cho item riêng lẻ
-        cache.delete(f"event:{event_id}")
-        # Xóa tất cả các cache key bắt đầu bằng "events:" (danh sách events)
-        for key in list(cache.cache.keys()):
-            if key.startswith("events:"):
-                cache.delete(key)
-        
-        logger.debug(f"Cleared events cache after updating item with ID: {event_id}")
-        
-        return EventResponse.model_validate(event, from_attributes=True)
-    except SQLAlchemyError as e:
-        db.rollback()
-        logger.error(f"Database error: {e}")
-=======
-    """Update an existing event."""
-    try:
-        db_event = db.query(EventItem).filter(EventItem.id == event_id).first()
-        if not db_event:
-            raise HTTPException(status_code=404, detail="Event not found")
-            
-        # Update event fields
-        for key, value in event.dict(exclude_unset=True).items():
-            setattr(db_event, key, value)
-            
-        db.commit()
-        db.refresh(db_event)
-        
-        # Invalidate specific cache entries
-        events_cache.delete(f"event_{event_id}")
-        events_cache.clear()  # Clear all list caches
-        
-        # Convert SQLAlchemy model to Pydantic model before returning
-        result = EventResponse.from_orm(db_event)
-        return result
-    except SQLAlchemyError as e:
-        logger.error(f"Database error in update_event: {e}")
-        logger.error(traceback.format_exc())
->>>>>>> 75fc1ce6
-        raise HTTPException(status_code=500, detail=f"Database error: {str(e)}")
-
-@router.delete("/events/{event_id}", response_model=dict)
-async def delete_event(
-    event_id: int = Path(..., gt=0),
-    db: Session = Depends(get_db)
-):
-<<<<<<< HEAD
-    """
-    Delete an event.
-    
-    - **event_id**: ID of the event to delete
-    """
-=======
-    """Delete a specific event."""
->>>>>>> 75fc1ce6
-    try:
-        event = db.query(EventItem).filter(EventItem.id == event_id).first()
-        if event is None:
-            raise HTTPException(status_code=404, detail=f"Event with ID {event_id} not found")
-        
         db.delete(event)
         db.commit()
         
-<<<<<<< HEAD
-        # Xóa các cache key liên quan
-        cache = get_cache()
-        # Xóa cache cho item riêng lẻ
-        cache.delete(f"event:{event_id}")
-        # Xóa tất cả các cache key bắt đầu bằng "events:" (danh sách events)
-        for key in list(cache.cache.keys()):
-            if key.startswith("events:"):
-                cache.delete(key)
-        
-        logger.debug(f"Cleared events cache after deleting item with ID: {event_id}")
-        
-        return {"message": f"Event with ID {event_id} deleted"}
-=======
         # Invalidate cache entries
         events_cache.delete(f"event_{event_id}")
         events_cache.clear()  # Clear all list caches
         
         return {"status": "success", "message": f"Event {event_id} deleted"}
->>>>>>> 75fc1ce6
     except SQLAlchemyError as e:
         db.rollback()
         logger.error(f"Database error: {e}")
